--- conflicted
+++ resolved
@@ -5,13 +5,8 @@
 - '3.8'
 virtualenv:
   system_site_packages: false
+
 install:
-<<<<<<< HEAD
-- pip install --upgrade pip setuptools wheel
-- pip install flake8-black
-script:
-- flake8 src/ tests/
-=======
   - pip install --upgrade pip setuptools wheel
   - pip install --upgrade flake8 flake8-black mypy
 
@@ -19,7 +14,6 @@
   - flake8 src/ tests/
   - mypy src/
 
->>>>>>> 0f1ce1f5
 deploy:
   provider: pypi
   username: __token__
